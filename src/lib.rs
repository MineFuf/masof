<<<<<<< HEAD
pub mod keyaction;
pub mod readline;
pub mod renderer;

pub use keyaction::{KeyCombination, KeyMap};
pub use readline::ReadLine;
pub use renderer::Renderer;

// Re-exports
pub use crossterm::event::{KeyCode, KeyEvent};
pub use crossterm::style::{Color, ContentStyle};
=======
pub mod keyaction;
pub mod readline;
pub mod renderer;

pub use keyaction::{KeyCombination, KeyMap};
pub use readline::ReadLine;
pub use renderer::Renderer;

// Re-exports
pub use crossterm::event::{KeyCode, KeyEvent, Event};
pub use crossterm::style::{Color, ContentStyle, Stylize};
>>>>>>> 1fcaae39
<|MERGE_RESOLUTION|>--- conflicted
+++ resolved
@@ -1,16 +1,3 @@
-<<<<<<< HEAD
-pub mod keyaction;
-pub mod readline;
-pub mod renderer;
-
-pub use keyaction::{KeyCombination, KeyMap};
-pub use readline::ReadLine;
-pub use renderer::Renderer;
-
-// Re-exports
-pub use crossterm::event::{KeyCode, KeyEvent};
-pub use crossterm::style::{Color, ContentStyle};
-=======
 pub mod keyaction;
 pub mod readline;
 pub mod renderer;
@@ -21,5 +8,4 @@
 
 // Re-exports
 pub use crossterm::event::{KeyCode, KeyEvent, Event};
-pub use crossterm::style::{Color, ContentStyle, Stylize};
->>>>>>> 1fcaae39
+pub use crossterm::style::{Color, ContentStyle, Stylize};